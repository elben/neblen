--- conflicted
+++ resolved
@@ -23,11 +23,6 @@
                   , parsec >= 3.1.9
                   , process >= 1.2.0.0
                   , transformers >= 0.4.2.0
-<<<<<<< HEAD
-                  -- , transformers >= 0.3
-=======
->>>>>>> a82dd597
-
                   -- , transformers >= 0.3
                   -- Test deps below are listed here just for development, so
                   -- that ghc-mod picks it up.
@@ -72,18 +67,6 @@
                   , test-framework-quickcheck2 >= 0.3.0
                   , transformers >= 0.4.2.0
                   -- , doctest >= 0.9.13 && <= 0.10.1
-<<<<<<< HEAD
-                  , filepath >= 1.3
-                  , directory >= 1.1
-                  , template-haskell >= 2.8
-
-                  , transformers >= 0.4.2.0
-                  -- , transformers >= 0.3
-                  , containers >= 0.5.0.0
-                  , parsec >= 3.1.9
-=======
->>>>>>> a82dd597
-
   ghc-options:      -threaded
                     -Wall
                     -fno-warn-unused-binds
