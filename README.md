A programming language, a typed Lisp, a fun time.

```
Neblen> (let [incr (+ 1)] (incr (incr 10)))
12 : Int

Neblen> (let [twice (fn [f x] (f (f x)))] ((twice (+ 1)) 10))
12 : Int

Neblen> :t (fn [x] x)
(fn [x] x) : (-> a a)

Neblen> :t ((fn [x] x) (fn [y] (y true)))
((fn [x] x) (fn [y] (y true))) : (-> (-> Bool a) a)
```

# Development

First, [download and install `stack`](https://github.com/commercialhaskell/stack/blob/master/doc/install_and_upgrade.md).

```
cd ~/code/neblen

# Get GHC
stack install

stack build
<<<<<<< HEAD
=======

stack ghci
>>>>>>> a82dd597
```

To run the Neblen REPL:

```
<<<<<<< HEAD
stack ghci
=======
stack ghci neblen:exe:neblen
>>>>>>> a82dd597
>> main
```

# Tests

```
stack test
<<<<<<< HEAD
=======

# Install doctest
stack install doctest
>>>>>>> a82dd597

stack exec doctest -- -isrc -Wall -fno-warn-type-defaults -fno-warn-unused-do-bind src/Neblen/Parser.hs
```

# References

[Write You a Haskell by Stephen Diehl](http://dev.stephendiehl.com/fun)

[Types and Programming Languages by Benjamin C. Pierce](https://mitpress.mit.edu/books/types-and-programming-languages)

[Anatomy of Programming Languages by William R. Cook](http://www.cs.utexas.edu/~wcook/anatomy/anatomy.htm)

[The Typed Racket Guide](http://docs.racket-lang.org/ts-guide/)

[Typing Haskell in Haskell](http://web.cecs.pdx.edu/~mpj/thih/TypingHaskellInHaskell.html)<|MERGE_RESOLUTION|>--- conflicted
+++ resolved
@@ -25,21 +25,12 @@
 stack install
 
 stack build
-<<<<<<< HEAD
-=======
-
-stack ghci
->>>>>>> a82dd597
 ```
 
 To run the Neblen REPL:
 
 ```
-<<<<<<< HEAD
-stack ghci
-=======
 stack ghci neblen:exe:neblen
->>>>>>> a82dd597
 >> main
 ```
 
@@ -47,12 +38,9 @@
 
 ```
 stack test
-<<<<<<< HEAD
-=======
 
 # Install doctest
 stack install doctest
->>>>>>> a82dd597
 
 stack exec doctest -- -isrc -Wall -fno-warn-type-defaults -fno-warn-unused-do-bind src/Neblen/Parser.hs
 ```
